--- conflicted
+++ resolved
@@ -1,9 +1,5 @@
 import React, { useRef, useEffect, useState, useCallback, useMemo } from 'react'
 import { Modal, Space, Typography, Upload, message } from 'antd'
-<<<<<<< HEAD
-
-=======
->>>>>>> e7a4ac03
 // message.error is imported from antd
 import { AppstoreOutlined } from '@/utils/optimizedIcons'
 import { useForm, type Resolver } from 'react-hook-form'
@@ -11,18 +7,10 @@
 import { useTranslation } from 'react-i18next'
 import { useSelector } from 'react-redux'
 import { RootState } from '@/store/store'
-<<<<<<< HEAD
 import ResourceFormWithVault, {
   type FormFieldConfig,
+  type ImportExportHandlers,
   type ResourceFormWithVaultRef,
-  type ImportExportHandlers,
-=======
-import ResourceFormWithVault from '@/components/forms/ResourceFormWithVault'
-import type {
-  FormFieldConfig,
-  ImportExportHandlers,
-  ResourceFormWithVaultRef,
->>>>>>> e7a4ac03
 } from '@/components/forms/ResourceFormWithVault'
 import VaultEditorModal from '@/components/common/VaultEditorModal'
 import FunctionSelectionModal from '@/components/common/FunctionSelectionModal'
