import { useState } from 'react';
import { Card, Space, Typography, DatePicker, Select, Button, Table, Tag, Input, Row, Col, Empty, Dropdown, message, Alert, Tooltip, theme } from 'antd';
import {
  FilterOutlined,
  ReloadOutlined,
  SearchOutlined,
  CheckCircleOutlined,
  CloseCircleOutlined,
  EditOutlined,
  LoginOutlined,
  SwapOutlined,
  InfoCircleOutlined,
  DownloadOutlined,
  FileExcelOutlined,
  FileTextOutlined
} from '@/utils/optimizedIcons';
import { useAuditLogs, AuditLog } from '../../api/queries/audit';
import { useTranslation } from 'react-i18next';
import dayjs from 'dayjs';
import { useComponentStyles } from '@/hooks/useComponentStyles';
import type { ColumnsType } from 'antd/es/table';

const { Text } = Typography;
const { RangePicker } = DatePicker;

const AuditPage = () => {
<<<<<<< HEAD
  const { t: _t } = useTranslation('system');
=======
  const { t } = useTranslation(['system', 'common']);
>>>>>>> 1f5dff52
  const { token } = theme.useToken();
  const styles = useComponentStyles();
  const [dateRange, setDateRange] = useState<[dayjs.Dayjs | null, dayjs.Dayjs | null]>([
    dayjs().subtract(7, 'days'),
    dayjs()
  ]);
  const [entityFilter, setEntityFilter] = useState<string | undefined>();
  const [searchText, setSearchText] = useState('');
  const [pageSize, setPageSize] = useState(25);
  const [currentPage, setCurrentPage] = useState(1);

  // Ensure dates are always defined before passing to the hook
  // Use ISO 8601 format (with 'T' separator) for proper JSON datetime parsing
  const startDate = dateRange[0]?.startOf('day').format('YYYY-MM-DDTHH:mm:ss');
  const endDate = dateRange[1]?.endOf('day').format('YYYY-MM-DDTHH:mm:ss');

  const { data: auditLogs, isLoading, refetch, error, isError } = useAuditLogs({
    startDate,
    endDate,
    entityFilter,
    maxRecords: 1000
  });

  const getActionIcon = (action: string) => {
    const actionLower = action.toLowerCase();
    if (actionLower.includes('create')) return <CheckCircleOutlined style={{ color: token.colorSuccess }} />;
    if (actionLower.includes('delete')) return <CloseCircleOutlined style={{ color: token.colorError }} />;
    if (actionLower.includes('update') || actionLower.includes('modify')) return <EditOutlined style={{ color: token.colorWarning }} />;
    if (actionLower.includes('login') || actionLower.includes('auth')) return <LoginOutlined style={{ color: token.colorPrimary }} />;
    if (actionLower.includes('export') || actionLower.includes('import')) return <SwapOutlined style={{ color: token.colorInfo }} />;
    return <InfoCircleOutlined style={{ color: token.colorTextSecondary }} />;
  };

  const getActionColor = (action: string) => {
    const actionLower = action.toLowerCase();
    if (actionLower.includes('create')) return 'success';
    if (actionLower.includes('delete')) return 'error';
    if (actionLower.includes('update') || actionLower.includes('modify')) return 'warning';
    if (actionLower.includes('login') || actionLower.includes('auth')) return 'processing';
    return 'default';
  };

  const filteredLogs = auditLogs?.filter(log => {
    if (!searchText) return true;
    const search = searchText.toLowerCase();
    return (
      log.entityName?.toLowerCase().includes(search) ||
      log.action?.toLowerCase().includes(search) ||
      log.details?.toLowerCase().includes(search) ||
      log.actionByUser?.toLowerCase().includes(search)
    );
  });

  const columns: ColumnsType<AuditLog> = [
    {
      title: t('system:audit.columns.timestamp'),
      dataIndex: 'timestamp',
      key: 'timestamp',
      width: 180,
      render: (timestamp: string) => dayjs(timestamp).format('YYYY-MM-DD HH:mm:ss'),
      sorter: (a, b) => new Date(a.timestamp).getTime() - new Date(b.timestamp).getTime(),
      defaultSortOrder: 'descend'
    },
    {
      title: (
        <Space>
          {t('system:audit.columns.action')}
          <FilterOutlined style={{ opacity: 0.6, fontSize: '12px' }} />
        </Space>
      ),
      dataIndex: 'action',
      key: 'action',
      width: 200,
      render: (action: string) => (
        <Space>
          {getActionIcon(action)}
          <Tag color={getActionColor(action)}>
            {action.replace(/_/g, ' ')}
          </Tag>
        </Space>
      ),
      filters: [...new Set(auditLogs?.map(log => log.action) || [])].map(action => ({
        text: action.replace(/_/g, ' '),
        value: action
      })),
      onFilter: (value, record) => record.action === value,
      filterIcon: (filtered: boolean) => (
        <FilterOutlined style={{ color: filtered ? '#1890ff' : undefined, fontSize: '14px' }} />
      )
    },
    {
      title: (
        <Space>
          {t('system:audit.columns.entityType')}
          <FilterOutlined style={{ opacity: 0.6, fontSize: '12px' }} />
        </Space>
      ),
      dataIndex: 'entity',
      key: 'entity',
      width: 120,
      render: (entity: string) => <Tag>{entity}</Tag>,
      filters: [...new Set(auditLogs?.map(log => log.entity) || [])].map(entity => ({
        text: entity,
        value: entity
      })),
      onFilter: (value, record) => record.entity === value,
      filterIcon: (filtered: boolean) => (
        <FilterOutlined style={{ color: filtered ? '#1890ff' : undefined, fontSize: '14px' }} />
      )
    },
    {
      title: t('system:audit.columns.entityName'),
      dataIndex: 'entityName',
      key: 'entityName',
      width: 200,
      ellipsis: {
        showTitle: false
      },
      render: (entityName: string) => (
        <Tooltip title={entityName} placement="topLeft">
          <span>{entityName}</span>
        </Tooltip>
      )
    },
    {
      title: (
        <Space>
          {t('system:audit.columns.user')}
          <FilterOutlined style={{ opacity: 0.6, fontSize: '12px' }} />
        </Space>
      ),
      dataIndex: 'actionByUser',
      key: 'user',
      width: 180,
      filters: [...new Set(auditLogs?.map(log => log.actionByUser) || [])].map(user => ({
        text: user,
        value: user
      })),
      onFilter: (value, record) => record.actionByUser === value,
      filterIcon: (filtered: boolean) => (
        <FilterOutlined style={{ color: filtered ? '#1890ff' : undefined, fontSize: '14px' }} />
      )
    },
    {
      title: t('system:audit.columns.details'),
      dataIndex: 'details',
      key: 'details',
      ellipsis: {
        showTitle: false
      },
      render: (details: string) => (
        <Tooltip title={details} placement="topLeft">
          <Text type="secondary" style={{ fontSize: 12 }}>
            {details}
          </Text>
        </Tooltip>
      )
    }
  ];

  const entityTypes = [...new Set(auditLogs?.map(log => log.entity) || [])];

  const exportToCSV = () => {
    if (!filteredLogs || filteredLogs.length === 0) {
      return;
    }

    const headers = [
      t('system:audit.columns.timestamp'),
      t('system:audit.columns.action'),
      t('system:audit.columns.entityType'),
      t('system:audit.columns.entityName'),
      t('system:audit.columns.user'),
      t('system:audit.columns.details')
    ];
    const rows = filteredLogs.map(log => [
      dayjs(log.timestamp).format('YYYY-MM-DD HH:mm:ss'),
      log.action.replace(/_/g, ' '),
      log.entity,
      log.entityName || '',
      log.actionByUser,
      log.details || ''
    ]);

    const csvContent = [
      headers.join(','),
      ...rows.map(row => row.map(cell => `"${cell}"`).join(','))
    ].join('\n');

    const blob = new Blob([csvContent], { type: 'text/csv;charset=utf-8;' });
    const link = document.createElement('a');
    const url = URL.createObjectURL(blob);
    link.setAttribute('href', url);
    link.setAttribute('download', `audit_logs_${dayjs().format('YYYY-MM-DD_HHmmss')}.csv`);
    link.style.visibility = 'hidden';
    document.body.appendChild(link);
    link.click();
    document.body.removeChild(link);
    message.success(t('system:audit.export.successCSV', { count: filteredLogs.length }));
  };

  const exportToJSON = () => {
    if (!filteredLogs || filteredLogs.length === 0) {
      return;
    }

    const exportData = {
      exportDate: dayjs().format('YYYY-MM-DD HH:mm:ss'),
      dateRange: {
        from: dateRange[0]?.format('YYYY-MM-DD HH:mm:ss'),
        to: dateRange[1]?.format('YYYY-MM-DD HH:mm:ss')
      },
      filters: {
        entityType: entityFilter || 'All',
        searchText: searchText || 'None'
      },
      totalRecords: filteredLogs.length,
      logs: filteredLogs
    };

    const jsonContent = JSON.stringify(exportData, null, 2);
    const blob = new Blob([jsonContent], { type: 'application/json' });
    const link = document.createElement('a');
    const url = URL.createObjectURL(blob);
    link.setAttribute('href', url);
    link.setAttribute('download', `audit_logs_${dayjs().format('YYYY-MM-DD_HHmmss')}.json`);
    link.style.visibility = 'hidden';
    document.body.appendChild(link);
    link.click();
    document.body.removeChild(link);
    message.success(t('system:audit.export.successJSON', { count: filteredLogs.length }));
  };

  const exportMenuItems = [
    {
      key: 'csv',
      label: <span data-testid="audit-export-csv">{t('common:exportCSV')}</span>,
      icon: <FileExcelOutlined />,
      onClick: exportToCSV
    },
    {
      key: 'json',
      label: <span data-testid="audit-export-json">{t('common:exportJSON')}</span>,
      icon: <FileTextOutlined />,
      onClick: exportToJSON
    }
  ];

  return (
    <div style={{ padding: 24 }}>
      {/* Filters */}
      <Card data-testid="audit-filter-card" style={{ marginBottom: 16 }}>
        <Space direction="vertical" size="large" style={{ width: '100%' }}>
          <Row gutter={[24, 16]}>
            <Col xs={24} sm={24} md={8}>
              <Space direction="vertical" size="small" style={{ width: '100%' }}>
                <Text strong style={{ fontSize: '14px', color: token.colorText }}>{t('system:audit.filters.dateRange')}</Text>
                <RangePicker
                  data-testid="audit-filter-date"
                  value={dateRange}
                  onChange={(dates) => setDateRange(dates as [dayjs.Dayjs | null, dayjs.Dayjs | null])}
                  style={{ width: '100%' }}
                  allowClear={false}
                  showTime={{
                    format: 'HH:mm:ss',
                    defaultValue: [dayjs('00:00:00', 'HH:mm:ss'), dayjs('23:59:59', 'HH:mm:ss')]
                  }}
                  format="YYYY-MM-DD HH:mm:ss"
                  presets={[
                    { label: t('common:today'), value: [dayjs().startOf('day'), dayjs().endOf('day')] },
                    { label: t('common:yesterday'), value: [dayjs().subtract(1, 'day').startOf('day'), dayjs().subtract(1, 'day').endOf('day')] },
                    { label: t('common:last7Days'), value: [dayjs().subtract(7, 'day').startOf('day'), dayjs().endOf('day')] },
                    { label: t('common:last30Days'), value: [dayjs().subtract(30, 'day').startOf('day'), dayjs().endOf('day')] },
                    { label: t('common:thisMonth'), value: [dayjs().startOf('month'), dayjs().endOf('month')] },
                    { label: t('common:lastMonth'), value: [dayjs().subtract(1, 'month').startOf('month'), dayjs().subtract(1, 'month').endOf('month')] },
                  ]}
                />
              </Space>
            </Col>
            <Col xs={24} sm={12} md={6}>
              <Space direction="vertical" size="small" style={{ width: '100%' }}>
                <Text strong style={{ fontSize: '14px', color: token.colorText }}>{t('system:audit.filters.entityType')}</Text>
                <Select
                  data-testid="audit-filter-entity"
                  placeholder={t('system:audit.filters.allEntities')}
                  allowClear
                  value={entityFilter}
                  onChange={setEntityFilter}
                  style={{ width: '100%' }}
                  options={[
                    { label: t('system:audit.filters.allEntities'), value: undefined },
                    ...entityTypes.map(entity => ({ label: entity, value: entity }))
                  ]}
                />
              </Space>
            </Col>
            <Col xs={24} sm={12} md={6}>
              <Space direction="vertical" size="small" style={{ width: '100%' }}>
                <Text strong style={{ fontSize: '14px', color: token.colorText }}>{t('system:audit.filters.search')}</Text>
                <Input
                  data-testid="audit-filter-search"
                  placeholder={t('system:audit.filters.searchPlaceholder')}
                  prefix={<SearchOutlined />}
                  value={searchText}
                  onChange={(e) => setSearchText(e.target.value)}
                  allowClear
                  autoComplete="off"
                />
              </Space>
            </Col>
            <Col xs={24} sm={12} md={2}>
              <Space direction="vertical" size="small" style={{ width: '100%' }}>
                <Text strong style={{ fontSize: '14px', color: 'transparent' }}>{t('system:audit.filters.actions')}</Text>
                <Button
                  data-testid="audit-refresh-button"
                  icon={<ReloadOutlined />}
                  onClick={() => refetch()}
                  loading={isLoading}
                  style={{ ...styles.touchTarget, width: '100%' }}
                >
                  {t('common:actions.refresh')}
                </Button>
              </Space>
            </Col>
            <Col xs={24} sm={12} md={2}>
              <Space direction="vertical" size="small" style={{ width: '100%' }}>
                <Text strong style={{ fontSize: '14px', color: 'transparent' }}>{t('system:audit.filters.export')}</Text>
                <Tooltip 
                  title={
                    !filteredLogs || filteredLogs.length === 0 
                      ? t('system:audit.export.noData')
                      : t('system:audit.export.tooltip')
                  }
                >
                  <Dropdown
                    menu={{ items: exportMenuItems }}
                    disabled={!filteredLogs || filteredLogs.length === 0}
                  >
                    <Button 
                      data-testid="audit-export-button"
                      icon={<DownloadOutlined />} 
                      style={{ ...styles.touchTarget, width: '100%' }}
                    >
                      {t('common:actions.export')}
                    </Button>
                  </Dropdown>
                </Tooltip>
              </Space>
            </Col>
          </Row>
        </Space>
      </Card>

      {/* Error Display */}
      {isError && (
        <Alert
          message={t('system:audit.errors.loadTitle')}
          description={error?.message || t('system:audit.errors.loadDescription')}
          type="error"
          closable
          showIcon
          style={{ marginBottom: 16 }}
          action={
            <Button
              size="small"
              style={styles.touchTargetSmall}
              onClick={() => refetch()}
              loading={isLoading}
            >
              {t('system:audit.errors.tryAgain')}
            </Button>
          }
        />
      )}

      {/* Audit Logs Table */}
      <Card data-testid="audit-table-card">
        <Table
          data-testid="audit-table"
          columns={columns}
          dataSource={filteredLogs}
          loading={isLoading}
          rowKey={(record) => `${record.timestamp}-${record.action}-${record.entityName}`}
          pagination={{
            current: currentPage,
            pageSize: pageSize,
            total: filteredLogs?.length || 0,
            showSizeChanger: true,
            pageSizeOptions: ['10', '25', '50', '100'],
<<<<<<< HEAD
            showTotal: (total, range) => `Showing ${range[0]}-${range[1]} of ${total} logs`,
=======
            showTotal: (total, range) => t('system:audit.pagination.showing', { start: range[0], end: range[1], total }),
>>>>>>> 1f5dff52
            onChange: (page, size) => {
              setCurrentPage(page);
              if (size !== pageSize) {
                setPageSize(size);
                setCurrentPage(1); // Reset to first page when page size changes
              }
            },
            position: ['bottomRight'],
            className: 'audit-table-pagination'
          }}
          scroll={{ x: 'max-content' }}
          locale={{
            emptyText: (
              <Empty
                description={
                  <Space direction="vertical" align="center">
                    <Text type="secondary">
                      {isError
<<<<<<< HEAD
                        ? "Unable to load audit logs"
                        : (filteredLogs?.length === 0 && auditLogs && auditLogs.length > 0)
                          ? "No logs match your current filters"
                          : "No audit logs found for the selected date range"
=======
                        ? t('system:audit.errors.unableToLoad')
                        : (filteredLogs?.length === 0 && auditLogs && auditLogs.length > 0)
                          ? t('system:audit.empty.noMatchingFilters')
                          : t('system:audit.empty.noLogsInRange')
>>>>>>> 1f5dff52
                      }
                    </Text>
                    {!isError && (
                      <Button
                        type="link"
                        style={styles.touchTarget}
                        onClick={() => {
                          setSearchText('');
                          setEntityFilter(undefined);
                          setDateRange([dayjs().subtract(30, 'days'), dayjs()]);
                        }}
                      >
<<<<<<< HEAD
                        Clear filters and expand date range
=======
                        {t('system:audit.empty.clearFilters')}
>>>>>>> 1f5dff52
                      </Button>
                    )}
                  </Space>
                }
              />
            )
          }}
        />
      </Card>
    </div>
  );
};

export default AuditPage;<|MERGE_RESOLUTION|>--- conflicted
+++ resolved
@@ -24,11 +24,7 @@
 const { RangePicker } = DatePicker;
 
 const AuditPage = () => {
-<<<<<<< HEAD
-  const { t: _t } = useTranslation('system');
-=======
   const { t } = useTranslation(['system', 'common']);
->>>>>>> 1f5dff52
   const { token } = theme.useToken();
   const styles = useComponentStyles();
   const [dateRange, setDateRange] = useState<[dayjs.Dayjs | null, dayjs.Dayjs | null]>([
@@ -418,11 +414,7 @@
             total: filteredLogs?.length || 0,
             showSizeChanger: true,
             pageSizeOptions: ['10', '25', '50', '100'],
-<<<<<<< HEAD
-            showTotal: (total, range) => `Showing ${range[0]}-${range[1]} of ${total} logs`,
-=======
             showTotal: (total, range) => t('system:audit.pagination.showing', { start: range[0], end: range[1], total }),
->>>>>>> 1f5dff52
             onChange: (page, size) => {
               setCurrentPage(page);
               if (size !== pageSize) {
@@ -441,17 +433,10 @@
                   <Space direction="vertical" align="center">
                     <Text type="secondary">
                       {isError
-<<<<<<< HEAD
-                        ? "Unable to load audit logs"
-                        : (filteredLogs?.length === 0 && auditLogs && auditLogs.length > 0)
-                          ? "No logs match your current filters"
-                          : "No audit logs found for the selected date range"
-=======
                         ? t('system:audit.errors.unableToLoad')
                         : (filteredLogs?.length === 0 && auditLogs && auditLogs.length > 0)
                           ? t('system:audit.empty.noMatchingFilters')
                           : t('system:audit.empty.noLogsInRange')
->>>>>>> 1f5dff52
                       }
                     </Text>
                     {!isError && (
@@ -464,11 +449,7 @@
                           setDateRange([dayjs().subtract(30, 'days'), dayjs()]);
                         }}
                       >
-<<<<<<< HEAD
-                        Clear filters and expand date range
-=======
                         {t('system:audit.empty.clearFilters')}
->>>>>>> 1f5dff52
                       </Button>
                     )}
                   </Space>
