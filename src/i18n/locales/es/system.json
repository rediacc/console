{
  "actions": {
    "addMember": "Agregar miembro",
    "addPermission": "Agregar permiso",
    "changePassword": "Cambiar la contraseña",
    "configureVault": "Configurar bóveda",
    "createGroup": "Crear grupo",
    "createTeam": "Crear equipo",
    "createUser": "Crear usuario",
    "deactivate": "Desactivar",
    "members": "Miembros",
    "permissions": "Permisos",
    "resetAuth": "Restablecer autenticación",
    "token": "Simbólica",
    "twoFactorAuth": "Autenticación de dos factores"
<<<<<<< HEAD
=======
  },
  "audit": {
    "columns": {
      "action": "Acción",
      "details": "Detalles",
      "entityName": "Nombre de Entidad",
      "entityType": "Tipo de Entidad",
      "timestamp": "Marca de Tiempo",
      "user": "Usuario"
    },
    "empty": {
      "clearFilters": "Borrar filtros y ampliar el rango de fechas",
      "noLogsInRange": "No se encontraron registros de auditoría para el rango de fechas seleccionado",
      "noMatchingFilters": "Ningún registro coincide con sus filtros actuales"
    },
    "errors": {
      "loadDescription": "Hubo un error al cargar los registros de auditoría. Intente actualizar o ajustar el rango de fechas.",
      "loadTitle": "No se Pueden Cargar los Registros de Auditoría",
      "tryAgain": "Intentar de Nuevo",
      "unableToLoad": "No se pueden cargar los registros de auditoría"
    },
    "export": {
      "noData": "No hay datos disponibles para exportar",
      "successCSV": "Se exportaron {{count}} registros de auditoría a CSV",
      "successJSON": "Se exportaron {{count}} registros de auditoría a JSON",
      "tooltip": "Exportar registros de auditoría como CSV o JSON"
    },
    "filters": {
      "actions": "Acciones",
      "allEntities": "Todas las Entidades",
      "dateRange": "Rango de Fechas",
      "entityType": "Tipo de Entidad",
      "export": "Exportar",
      "search": "Buscar",
      "searchPlaceholder": "Buscar en los registros..."
    },
    "pagination": {
      "showing": "Mostrando {{start}}-{{end}} de {{total}} registros"
    },
    "subtitle": "Rastree todas las actividades y cambios en su organización",
    "title": "Registros de Auditoría"
>>>>>>> 1f5dff52
  },
  "architecture": {
    "bridges": "Puentes",
    "clearAll": "Borrar todo",
    "fetchError": "No se pudieron recuperar los datos de arquitectura",
    "filterEntities": "Filtrar entidades",
    "legend": "Leyenda",
    "machines": "maquinas",
    "noData": "No hay datos de arquitectura disponibles",
    "noEntitiesSelected": "No hay entidades seleccionadas. Seleccione al menos un tipo de entidad para mostrar.",
    "nodeBridge": "Puente",
    "nodeCompany": "Compañía",
    "nodeMachine": "Máquina",
    "nodeRegion": "Región",
    "nodeRepository": "Repositorio",
    "nodeStorage": "Almacenamiento",
    "nodeTeam": "Equipo",
    "nodeUser": "Usuaria",
    "regions": "Regiones",
    "repositories": "Repositorios",
    "schedules": "Horarios",
    "selectAll": "Seleccionar todo",
    "selectEntities": "Seleccionar tipos de entidad para mostrar",
    "storages": "Almacenamientos",
    "teams": "equipos",
    "title": "Arquitectura de la empresa",
    "users": "Usuarias",
    "viewForce": "Fuerza",
    "viewHierarchy": "Jerarquía",
    "viewRadial": "Radial"
  },
  "dangerZone": {
    "blockUserRequests": {
      "blockButton": "Bloquear solicitudes de usuarios",
      "confirmBlock": {
        "confirm": "¿Estás seguro de que quieres continuar?",
        "description": "Esta acción:",
        "effect1": "Bloquear a todos los usuarios que no sean administradores del sistema",
        "effect2": "Terminar todas las sesiones de usuarios activos (excepto los administradores)",
        "effect3": "Requiere desbloqueo manual para que las usuarios recuperen el acceso.",
        "okText": "Sí, bloquear usuarias",
        "title": "Bloquear solicitudes de usuarios"
      },
      "confirmUnblock": {
        "description": "Esto permitirá que todos los usuarios vuelvan a realizar solicitudes al sistema. ¿Está seguro?",
        "okText": "Sí, desbloquear",
        "title": "Desbloquear solicitudes de usuarios"
      },
      "description": "Bloquee a todos los usuarios que no sean administradores para que no realicen solicitudes al sistema. Esto finalizará inmediatamente todas las sesiones de usuarios activos, excepto los administradores. Los usuarios deberán desbloquearse manualmente para recuperar el acceso.",
      "title": "Bloquear solicitudes de usuarios",
      "unblockButton": "Desbloquear solicitudes de usuarios"
    },
    "exportData": {
      "button": "Exportar datos de la empresa",
      "description": "Exporte todos los datos de la empresa, incluidos usuarios, equipos, permisos, regiones, puentes, máquinas, repositorios, configuraciones de almacenamiento y programaciones. Esta exportación se puede utilizar con fines de copia de seguridad o migración.",
      "downloading": "Preparando exportación...",
      "error": "No se pudieron exportar los datos de la empresa",
      "success": "Los datos de la empresa se exportaron correctamente",
      "title": "Exportar datos de la empresa"
    },
    "exportVaults": {
      "button": "Exportar todas las bóvedas",
      "description": "Descargue todas las configuraciones del almacén de la empresa, incluidos equipos, regiones, puentes, máquinas, repositorios, almacenamiento y programaciones. Esta exportación contiene información de credenciales confidencial y debe manejarse de forma segura.",
      "error": "No se pudieron exportar bóvedas",
      "success": "Bóvedas exportadas correctamente",
      "title": "Exportar todas las bóvedas"
    },
    "importData": {
      "button": "Importar datos de la empresa",
      "description": "Importe datos de la empresa desde un archivo previamente exportado. Puede optar por omitir elementos existentes o anularlos con los datos importados.",
      "error": "No se pudieron importar los datos de la empresa",
      "modal": {
        "cancel": "Cancelar",
        "fileRequired": "Por favor seleccione un archivo para importar",
        "import": "Importar",
        "importMode": "Modo de importación",
        "importing": "Importadora...",
        "invalidFile": "Formato de archivo no válido. Seleccione un archivo de exportación de datos de empresa válido.",
        "modeOverride": "Anular elementos existentes",
        "modeOverrideDesc": "Reemplazar elementos existentes con datos importados",
        "modeSkip": "Saltar elementos existentes",
        "modeSkipDesc": "Importar sólo elementos que aún no existen",
        "selectFile": "Seleccionar archivo",
        "title": "Importar datos de la empresa",
        "warning": "Advertencia",
        "warningText": "La importación de datos modificará la configuración de su empresa. Asegúrese de tener una copia de seguridad antes de continuar."
      },
      "success": "Datos de la empresa importados correctamente",
      "title": "Importar datos de la empresa"
    },
    "title": "Zona de peligro",
    "updateMasterPassword": {
      "button": "Configuración de cifrado",
      "description": "Configure la contraseña de cifrado del lado del cliente que protege todos los datos confidenciales del almacén de su organización. Esta contraseña se comparte entre todos los usuarios y Rediacc nunca puede acceder a ella para mayor seguridad.",
      "effect1": "Vuelva a cifrar todas las bóvedas con la nueva contraseña",
      "effect2": "Salir de todas las usuarios (excepto tú)",
      "effect3": "Requerir que todos los usuarios inicien sesión nuevamente después de finalizar",
      "error": {
        "fetchVaults": "No se pudieron recuperar las bóvedas actuales",
        "noVaults": "No se encontraron bóvedas para actualizar",
        "partialSuccess": "Se actualizaron las bóvedas {{updated}} correctamente, pero {{failed}} falló. Consulte los registros para obtener más detalles.",
        "updateFailed": "No se pudieron actualizar las bóvedas con la nueva contraseña de cifrado"
      },
      "modal": {
        "cancel": "Cancelar",
        "confirmPasswordLabel": "Confirmar contraseña maestra",
        "confirmPasswordMatch": "Las contraseñas no coinciden",
        "confirmPasswordPlaceholder": "Confirmar nueva contraseña maestra",
        "confirmPasswordRequired": "Por favor confirme la contraseña maestra",
        "importantNote": "Después de actualizar la contraseña de cifrado, todos los usuarios deberán utilizar la nueva contraseña compartida para acceder a las configuraciones de la bóveda. Esta contraseña debe distribuirse de forma segura a todos los usuarios autorizados. Nota: Los puentes globales con RequestToken deberán desbloquearse manualmente.",
        "importantNoteCreate": "Después de crear la contraseña de cifrado, todos los usuarios necesitarán esta contraseña compartida para acceder a las configuraciones de la bóveda. Distribuirla de forma segura a todos los miembros autorizados de la empresa: Rediacc no tiene acceso a esta contraseña.",
        "importantNoteRemove": "Después de eliminar la contraseña de cifrado, se podrá acceder a las configuraciones de la bóveda sin cifrado del lado del cliente. Considere las implicaciones de seguridad para sus datos confidenciales.",
        "newPasswordLabel": "Nueva contraseña maestra",
        "newPasswordMinLength": "La contraseña debe tener al menos 12 caracteres",
        "newPasswordPattern": "La contraseña debe contener mayúsculas, minúsculas, números y caracteres especiales.",
        "newPasswordPlaceholder": "Ingrese una nueva contraseña maestra",
        "newPasswordRequired": "Por favor ingrese la nueva contraseña maestra",
        "operationCreate": "Crear contraseña maestra",
        "operationRemove": "Eliminar contraseña maestra",
        "operationType": "Seleccionar operación",
        "operationUpdate": "Actualizar contraseña maestra",
        "submit": "Ejecutar operación",
        "submitCreate": "Crear contraseña de cifrado",
        "submitRemove": "Eliminar contraseña de cifrado",
        "submitUpdate": "Actualizar contraseña de cifrado",
        "title": "Configuración de contraseña de cifrado",
        "warningDescription": "Estás a punto de modificar la contraseña maestra de toda tu empresa. Esto:",
        "warningDescriptionCreate": "Estás a punto de crear una contraseña maestra para toda tu empresa. Esto:",
        "warningDescriptionRemove": "Está a punto de eliminar la contraseña maestra de toda su empresa. Esto:",
        "warningDescriptionUpdate": "Estás a punto de actualizar la contraseña maestra de toda tu empresa. Esto:",
        "warningEffect1": "Bloquear el sistema temporalmente durante la operación.",
        "warningEffect2": "Salir de todas las usuarios activas excepto tú",
        "warningEffect3": "Vuelva a cifrar todos los datos de la bóveda con la nueva contraseña",
        "warningEffect3Create": "Cifre todos los datos de la bóveda con la contraseña maestra",
        "warningEffect3Remove": "Descifre todos los datos de la bóveda (las bóvedas se almacenarán sin cifrar)",
        "warningEffect3Update": "Vuelva a cifrar todos los datos de la bóveda con la nueva contraseña",
        "warningEffect4": "Requerir la reconfiguración manual de todos los puentes.",
        "warningPermanent": "Esta acción es permanente y no se puede deshacer.",
        "warningSecure": "¿Tiene su nueva contraseña almacenada de forma segura?",
        "warningSecureRemove": "¿Está seguro de que desea eliminar el cifrado de todas las bóvedas?",
        "warningTitle": "⚠️ Operación de seguridad crítica"
      },
      "success": {
        "loginNow": "Ir a Iniciar sesión ahora",
        "nextSteps": "Próximos pasos:",
        "redirecting": "Redirigir a la página de inicio de sesión en",
        "seconds": "artículos de segunda clase",
        "step1": "Todos los usuarios deben iniciar sesión nuevamente con sus credenciales existentes.",
        "step2": "Comparta la nueva contraseña de cifrado de forma segura con todos los usuarios autorizados de su organización",
        "step2Remove": "Informe a las administradoras que las bóvedas ahora no están cifradas",
        "step3": "Sus propios puentes deben reconfigurarse manualmente con la nueva contraseña de cifrado",
        "step3Remove": "Sus propios puentes deben reconfigurarse manualmente sin cifrado del lado del cliente",
        "step4": "Actualice el sistema de gestión de contraseñas de su empresa con la nueva contraseña de cifrado compartido",
        "step4Remove": "Elimine la contraseña de cifrado del sistema de gestión de contraseñas de su empresa",
        "systemReady": "El sistema ahora está desbloqueado y listo para usar.",
        "title": "Operación completada con éxito",
        "titleCreate": "Contraseña de cifrado creada correctamente",
        "titleRemove": "Contraseña de cifrado eliminada correctamente",
        "titleUpdate": "Contraseña de cifrado actualizada correctamente"
      },
      "title": "Configuración de contraseña de cifrado",
      "warning": "Guarde la nueva contraseña en un lugar seguro; no podrá recuperarla si se pierde."
    }
  },
  "regionsInfrastructure": {
    "title": "Regiones e infraestructura"
  },
  "userSessions": {
    "active": "Activa",
    "activeSessions": "Sesiones activas",
    "averageDuration": "Duración promedio",
    "columns": {
      "actions": "Comportamiento",
      "createdAt": "Hora de inicio de sesión",
      "duration": "Duración",
      "ipAddress": "Dirección IP",
      "lastActivity": "Última actividad",
      "sessionName": "Sesión",
      "status": "Estado",
      "user": "Usuaria",
      "userAgent": "Agente de usuario"
    },
    "confirmTerminate": "Terminar sesión",
    "confirmTerminateOther": "¿Está seguro de que desea finalizar la sesión de {{email}}?",
    "confirmTerminateSelf": "Esta es su sesión actual. Terminarlo cerrará tu sesión. ¿Está seguro?",
    "currentSession": "Tú",
    "inactive": "Inactiva",
    "minutes": "minutos",
    "searchPlaceholder": "Buscar por correo electrónico, IP o nombre de sesión...",
    "selfTerminateWarning": "Su sesión será terminada. Deberá iniciar sesión nuevamente.",
    "terminate": "Terminar",
    "title": "Sesiones de usuario",
    "totalCount": "Total: {{count}} sesiones",
    "totalSessions": "Sesiones totales",
    "uniqueUsers": "Usuarios únicas"
  }
}<|MERGE_RESOLUTION|>--- conflicted
+++ resolved
@@ -13,8 +13,6 @@
     "resetAuth": "Restablecer autenticación",
     "token": "Simbólica",
     "twoFactorAuth": "Autenticación de dos factores"
-<<<<<<< HEAD
-=======
   },
   "audit": {
     "columns": {
@@ -56,7 +54,6 @@
     },
     "subtitle": "Rastree todas las actividades y cambios en su organización",
     "title": "Registros de Auditoría"
->>>>>>> 1f5dff52
   },
   "architecture": {
     "bridges": "Puentes",
