{
  "actions": {
    "addMember": "Add Member",
    "addPermission": "Add Permission",
    "changePassword": "Change Password",
    "configureVault": "Configure Vault",
    "createGroup": "Create Group",
    "createTeam": "Create Team",
    "createUser": "Create User",
    "deactivate": "Deactivate",
    "members": "Members",
    "permissions": "Permissions",
    "resetAuth": "Reset Auth",
    "token": "Token",
    "twoFactorAuth": "Two-Factor Authentication"
<<<<<<< HEAD
=======
  },
  "audit": {
    "columns": {
      "action": "Action",
      "details": "Details",
      "entityName": "Entity Name",
      "entityType": "Entity Type",
      "timestamp": "Timestamp",
      "user": "User"
    },
    "empty": {
      "clearFilters": "Clear filters and expand date range",
      "noLogsInRange": "No audit logs found for the selected date range",
      "noMatchingFilters": "No logs match your current filters"
    },
    "errors": {
      "loadDescription": "There was an error loading audit logs. Please try refreshing or adjusting your date range.",
      "loadTitle": "Unable to Load Audit Logs",
      "tryAgain": "Try Again",
      "unableToLoad": "Unable to load audit logs"
    },
    "export": {
      "noData": "No data available to export",
      "successCSV": "Exported {{count}} audit logs to CSV",
      "successJSON": "Exported {{count}} audit logs to JSON",
      "tooltip": "Export audit logs as CSV or JSON"
    },
    "filters": {
      "actions": "Actions",
      "allEntities": "All Entities",
      "dateRange": "Date Range",
      "entityType": "Entity Type",
      "export": "Export",
      "search": "Search",
      "searchPlaceholder": "Search in logs..."
    },
    "pagination": {
      "showing": "Showing {{start}}-{{end}} of {{total}} logs"
    },
    "subtitle": "Track all activities and changes in your organization",
    "title": "Audit Logs"
>>>>>>> 1f5dff52
  },
  "architecture": {
    "bridges": "Bridges",
    "clearAll": "Clear All",
    "fetchError": "Failed to fetch architecture data",
    "filterEntities": "Filter Entities",
    "legend": "Legend",
    "machines": "Machines",
    "noData": "No architecture data available",
    "noEntitiesSelected": "No entities selected. Please select at least one entity type to display.",
    "nodeBridge": "Bridge",
    "nodeCompany": "Company",
    "nodeMachine": "Machine",
    "nodeRegion": "Region",
    "nodeRepository": "Repository",
    "nodeStorage": "Storage",
    "nodeTeam": "Team",
    "nodeUser": "User",
    "regions": "Regions",
    "repositories": "Repositories",
    "schedules": "Schedules",
    "selectAll": "Select All",
    "selectEntities": "Select entity types to display",
    "storages": "Storages",
    "teams": "Teams",
    "title": "Company Architecture",
    "users": "Users",
    "viewForce": "Force",
    "viewHierarchy": "Hierarchy",
    "viewRadial": "Radial"
  },
  "dangerZone": {
    "blockUserRequests": {
      "blockButton": "Block User Requests",
      "confirmBlock": {
        "confirm": "Are you sure you want to proceed?",
        "description": "This action will:",
        "effect1": "Block all non-admin users from the system",
        "effect2": "Terminate all active user sessions (except admins)",
        "effect3": "Require manual unblocking for users to regain access",
        "okText": "Yes, Block Users",
        "title": "Block User Requests"
      },
      "confirmUnblock": {
        "description": "This will allow all users to make requests to the system again. Are you sure?",
        "okText": "Yes, Unblock",
        "title": "Unblock User Requests"
      },
      "description": "Block all non-admin users from making requests to the system. This will immediately terminate all active user sessions except administrators. Users will need to be manually unblocked to regain access.",
      "title": "Block User Requests",
      "unblockButton": "Unblock User Requests"
    },
    "exportData": {
      "button": "Export Company Data",
      "description": "Export all company data including users, teams, permissions, regions, bridges, machines, repositories, storage configurations, and schedules. This export can be used for backup or migration purposes.",
      "downloading": "Preparing export...",
      "error": "Failed to export company data",
      "success": "Company data exported successfully",
      "title": "Export Company Data"
    },
    "exportVaults": {
      "button": "Export All Vaults",
      "description": "Download all company vault configurations including teams, regions, bridges, machines, repositories, storage, and schedules. This export contains sensitive credential information and should be handled securely.",
      "error": "Failed to export vaults",
      "success": "Vaults exported successfully",
      "title": "Export All Vaults"
    },
    "importData": {
      "button": "Import Company Data",
      "description": "Import company data from a previously exported file. You can choose to skip existing items or override them with the imported data.",
      "error": "Failed to import company data",
      "modal": {
        "cancel": "Cancel",
        "fileRequired": "Please select a file to import",
        "import": "Import",
        "importMode": "Import Mode",
        "importing": "Importing...",
        "invalidFile": "Invalid file format. Please select a valid company data export file.",
        "modeOverride": "Override existing items",
        "modeOverrideDesc": "Replace existing items with imported data",
        "modeSkip": "Skip existing items",
        "modeSkipDesc": "Only import items that don't already exist",
        "selectFile": "Select File",
        "title": "Import Company Data",
        "warning": "Warning",
        "warningText": "Importing data will modify your company configuration. Make sure you have a backup before proceeding."
      },
      "success": "Company data imported successfully",
      "title": "Import Company Data"
    },
    "title": "Danger Zone",
    "updateMasterPassword": {
      "button": "Encryption Settings",
      "description": "Configure the client-side encryption password that protects all sensitive vault data in your organization. This password is shared among all users and is never accessible to Rediacc for enhanced security.",
      "effect1": "Re-encrypt all vaults with the new password",
      "effect2": "Sign out all users (except you)",
      "effect3": "Require all users to sign in again after completion",
      "error": {
        "fetchVaults": "Failed to fetch current vaults",
        "noVaults": "No vaults found to update",
        "partialSuccess": "Updated {{updated}} vaults successfully, but {{failed}} failed. Check logs for details.",
        "updateFailed": "Failed to update vaults with new encryption password"
      },
      "modal": {
        "cancel": "Cancel",
        "confirmPasswordLabel": "Confirm Master Password",
        "confirmPasswordMatch": "Passwords do not match",
        "confirmPasswordPlaceholder": "Confirm new master password",
        "confirmPasswordRequired": "Please confirm the master password",
        "importantNote": "After updating the encryption password, all users will need to use the new shared password to access vault configurations. This password should be securely distributed to all authorized users. Note: Global Bridges with RequestToken will need to be manually unblocked.",
        "importantNoteCreate": "After creating the encryption password, all users will need this shared password to access vault configurations. Distribute it securely to all authorized company members - Rediacc does not have access to this password.",
        "importantNoteRemove": "After removing the encryption password, vault configurations will be accessible without client-side encryption. Consider the security implications for your sensitive data.",
        "newPasswordLabel": "New Master Password",
        "newPasswordMinLength": "Password must be at least 12 characters long",
        "newPasswordPattern": "Password must contain uppercase, lowercase, number and special character",
        "newPasswordPlaceholder": "Enter new master password",
        "newPasswordRequired": "Please enter the new master password",
        "operationCreate": "Create Master Password",
        "operationRemove": "Remove Master Password",
        "operationType": "Select Operation",
        "operationUpdate": "Update Master Password",
        "submit": "Execute Operation",
        "submitCreate": "Create Encryption Password",
        "submitRemove": "Remove Encryption Password",
        "submitUpdate": "Update Encryption Password",
        "title": "Encryption Password Configuration",
        "warningDescription": "You are about to modify the master password for your entire company. This will:",
        "warningDescriptionCreate": "You are about to create a master password for your entire company. This will:",
        "warningDescriptionRemove": "You are about to remove the master password for your entire company. This will:",
        "warningDescriptionUpdate": "You are about to update the master password for your entire company. This will:",
        "warningEffect1": "Lock the system temporarily during the operation",
        "warningEffect2": "Sign out all active users except you",
        "warningEffect3": "Re-encrypt all vault data with the new password",
        "warningEffect3Create": "Encrypt all vault data with the master password",
        "warningEffect3Remove": "Decrypt all vault data (vaults will be stored unencrypted)",
        "warningEffect3Update": "Re-encrypt all vault data with the new password",
        "warningEffect4": "Require manual reconfiguration of all bridges",
        "warningPermanent": "This action is permanent and cannot be undone.",
        "warningSecure": "Do you have your new password stored securely?",
        "warningSecureRemove": "Are you sure you want to remove encryption from all vaults?",
        "warningTitle": "⚠️ Critical Security Operation"
      },
      "success": {
        "loginNow": "Go to Login Now",
        "nextSteps": "Next steps:",
        "redirecting": "Redirecting to login page in",
        "seconds": "seconds",
        "step1": "All users must sign in again using their existing credentials",
        "step2": "Share the new encryption password securely with all authorized users in your organization",
        "step2Remove": "Inform administrators that vaults are now unencrypted",
        "step3": "Your own bridges must be manually reconfigured with the new encryption password",
        "step3Remove": "Your own bridges must be manually reconfigured without client-side encryption",
        "step4": "Update your company's password management system with the new shared encryption password",
        "step4Remove": "Remove the encryption password from your company's password management system",
        "systemReady": "The system is now unlocked and ready for use.",
        "title": "Operation Completed Successfully",
        "titleCreate": "Encryption Password Created Successfully",
        "titleRemove": "Encryption Password Removed Successfully",
        "titleUpdate": "Encryption Password Updated Successfully"
      },
      "title": "Encryption Password Settings",
      "warning": "Store the new password in a secure location - it cannot be recovered if lost."
    }
  },
  "regionsInfrastructure": {
    "title": "Regions & Infrastructure"
  },
  "userSessions": {
    "active": "Active",
    "activeSessions": "Active Sessions",
    "averageDuration": "Average Duration",
    "columns": {
      "actions": "Actions",
      "createdAt": "Login Time",
      "duration": "Duration",
      "ipAddress": "IP Address",
      "lastActivity": "Last Activity",
      "sessionName": "Session",
      "status": "Status",
      "user": "User",
      "userAgent": "User Agent"
    },
    "confirmTerminate": "Terminate Session",
    "confirmTerminateOther": "Are you sure you want to terminate the session for {{email}}?",
    "confirmTerminateSelf": "This is your current session. Terminating it will log you out. Are you sure?",
    "currentSession": "You",
    "inactive": "Inactive",
    "minutes": "minutes",
    "searchPlaceholder": "Search by email, IP, or session name...",
    "selfTerminateWarning": "Your session will be terminated. You will need to log in again.",
    "terminate": "Terminate",
    "title": "User Sessions",
    "totalCount": "Total: {{count}} sessions",
    "totalSessions": "Total Sessions",
    "uniqueUsers": "Unique Users"
  }
}<|MERGE_RESOLUTION|>--- conflicted
+++ resolved
@@ -13,8 +13,6 @@
     "resetAuth": "Reset Auth",
     "token": "Token",
     "twoFactorAuth": "Two-Factor Authentication"
-<<<<<<< HEAD
-=======
   },
   "audit": {
     "columns": {
@@ -56,7 +54,6 @@
     },
     "subtitle": "Track all activities and changes in your organization",
     "title": "Audit Logs"
->>>>>>> 1f5dff52
   },
   "architecture": {
     "bridges": "Bridges",
