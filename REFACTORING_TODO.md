--- conflicted
+++ resolved
@@ -31,28 +31,6 @@
 - **Before**: 340+ line flat file with inline table toolbar/container styles
 - **After**: SnapshotList/index.tsx, styles.ts, and columns.ts with theme-driven buttons, extracted menu definitions, and zero inline styles
 
-<<<<<<< HEAD
-### Γ£à CloneMachineManager (Dec 2025 - CLI Refactor)
-- **Before**: 438-line flat file with inline `style` props, embedded columns, and CSV/export logic mixed into the view
-- **After**: CloneMachineManager/index.tsx + styles.ts + columns.ts with dedicated components for the header stats, action toolbar, and assign-machines modal, plus fully themed styled-components
-
-### Γ£à ClusterTable (Dec 2025 - CLI Refactor)
-- **Before**: 400+ lines with chevron rotation, hover states, and machine badges controlled via inline styles
-- **After**: ClusterTable/index.tsx backed by styles.ts, columns.ts, menus.ts, and components/ for MachineCountBadge + ClusterMachines so expandable rows, menus, and actions stay modular
-
-### Γ£à PoolTable (Dec 2025 - CLI Refactor)
-- **Before**: 293-line monolith with inline card/table styling and duplicated dropdown definitions
-- **After**: PoolTable/index.tsx with styles.ts, columns.ts, menus.ts, and a ClusterPoolsCard subcomponent that renders themed cluster cards and tables without inline CSS
-
-### Γ£à ResourceFormWithVault (Dec 2025 - CLI Refactor)
-- **Before**: 470+ line form with field rendering, import/export controls, and defaults banner defined inline alongside business logic
-- **After**: ResourceFormWithVault/index.tsx orchestrates helpers in components/ + types.ts while styles.ts exposes full-width selects, size inputs, and import/export rows for a purely styled-components implementation
-
-### ✅ FilterableMachineTable (Dec 2025 - CLI Refactor)
-- **Before**: ~200-line FilterableMachineTable.tsx with inline badge/tag styling, embedded column definitions, and ad-hoc expanded-row padding
-- **After**: FilterableMachineTable/index.tsx coordinates extracted columns.tsx + styles.ts so themed tags, badges, and the expandable row container share styled-components with zero inline CSS
-
-=======
 ### ✅ CloneMachineManager (Dec 2025 - CLI Refactor)
 - **Before**: 438-line flat file with inline `style` props, embedded columns, and CSV/export logic mixed into the view
 - **After**: CloneMachineManager/index.tsx + styles.ts + columns.ts with dedicated components for the header stats, action toolbar, and assign-machines modal, plus fully themed styled-components
@@ -69,7 +47,10 @@
 - **Before**: 470+ line form with field rendering, import/export controls, and defaults banner defined inline alongside business logic
 - **After**: ResourceFormWithVault/index.tsx orchestrates helpers in components/ + types.ts while styles.ts exposes full-width selects, size inputs, and import/export rows for a purely styled-components implementation
 
->>>>>>> e7a4ac03
+### ✅ FilterableMachineTable (Dec 2025 - CLI Refactor)
+- **Before**: ~200-line `FilterableMachineTable.tsx` with inline badge/tag styling, embedded column definitions, and ad-hoc expanded-row padding
+- **After**: `FilterableMachineTable/index.tsx` coordinates extracted `columns.tsx` + `styles.ts` so themed tags, badges, and the expandable row container share styled-components with zero inline CSS
+
 ---
 
 ## Remaining Components
@@ -82,7 +63,7 @@
 > - Γ¥î Not using styled-components
 > - Γ¥î File size > 300 lines
 
-> **Update (Dec 2025):** FilterableMachineTable (src/pages/distributedStorage/components/) has been refactored and moved to the Recently Completed list above, so it no longer appears in the backlog below.
+> **Update (Dec 2025):** `FilterableMachineTable` (`src/pages/distributedStorage/components/`) has been refactored and moved to the Recently Completed list above, so it no longer appears in the backlog below.
 
 ## Priority 1: High Violation Count (Critical)
 
@@ -200,15 +181,9 @@
 **Location:** `src/pages/distributedStorage/components/CloneList.tsx`
 
 **Violations:**
-<<<<<<< HEAD
 - Γ¥î **3 hex colors**
 - Γ¥î **9 inline styles**
 - Γ¥î No `styles.ts` file
-=======
-- ❌ **3 hex colors**
-- ❌ **9 inline styles**
-- ❌ No `styles.ts` file
->>>>>>> e7a4ac03
 
 **Required Actions:**
 1. Create a `CloneList/` folder with `index.tsx`, `styles.ts`, and move `CloneMachineList`/`MachineCountBadge` into a `components/` subfolder
@@ -222,13 +197,8 @@
 **Location:** `src/components/system/UserSessionsTab.tsx`
 
 **Violations:**
-<<<<<<< HEAD
 - Γ¥î **14 inline styles**
 - Γ¥î No `styles.ts` file
-=======
-- ❌ **14 inline styles**
-- ❌ No `styles.ts` file
->>>>>>> e7a4ac03
 
 **Required Actions:**
 1. Adopt the folder structure (`UserSessionsTab/index.tsx`, `styles.ts`) so layout styles sit next to the component
@@ -252,12 +222,6 @@
 3. Swap the hard-coded `#fa8c16` clone color for a semantic token defined once inside `styles.ts`
 4. Extract repeated fragments (`AssignmentCard`, `SummaryPanel`, `TeamBreakdownItem`) into their own files to keep `index.tsx` lean
 
-**Required Actions:**
-1. Restructure the widget into `DistributedStorageDashboardWidget/index.tsx` with a companion `styles.ts` (and subcomponents for assignment cards, summaries, and team list rows)
-2. Replace every inline style block (card borders, padding, typography, list item boxes) with styled components that read theme spacing and color tokens
-3. Swap the hard-coded `#fa8c16` clone color for a semantic token defined once inside `styles.ts`
-4. Extract repeated fragments (`AssignmentCard`, `SummaryPanel`, `TeamBreakdownItem`) into their own files to keep `index.tsx` lean
-
 ---
 
 ### 10. VirtualFilterableMachineTable (231 lines)
@@ -273,12 +237,6 @@
 3. Extract a `FilterControls` subcomponent (with `FilterOption` helpers) so `index.tsx` only handles filtering logic and virtualization props
 4. Hoist the footer ("Showing X of Y machines") into a styled `StatusBar` component that can surface the "load more" hint without inline CSS
 
-**Required Actions:**
-1. Create the folder structure and add `styles.ts` so the container, toolbar, and status bar styling is centralized
-2. Move inline styles for the wrapping `Space`, filter `Input`/`Select` widths, badge padding, and status copy into styled components that consume spacing tokens
-3. Extract a `FilterControls` subcomponent (with `FilterOption` helpers) so `index.tsx` only handles filtering logic and virtualization props
-4. Hoist the footer ("Showing X of Y machines") into a styled `StatusBar` component that can surface the "load more" hint without inline CSS
-
 ---
 
 ### 11. ResourceForm (174 lines)
@@ -294,12 +252,6 @@
 3. Replace the `spacing('PAGE_CONTAINER')` usage with theme spacing tokens defined in `styles.ts`
 4. Extract reusable field renderers (text/password/select) into helpers shared with `ResourceFormWithVault` to keep styling consistent
 
-**Required Actions:**
-1. Split the component into `ResourceForm/index.tsx`, `styles.ts`, and optional `types.ts` so the generic form definition is modular
-2. Create styled components for the form wrapper, full-width selects, and button row to eliminate the inline styles on `Select`, `Form.Item`, and `Space`
-3. Replace the `spacing('PAGE_CONTAINER')` usage with theme spacing tokens defined in `styles.ts`
-4. Extract reusable field renderers (text/password/select) into helpers shared with `ResourceFormWithVault` to keep styling consistent
-
 ---
 
 ### 12. MachineAvailabilitySummary (166 lines)
@@ -309,12 +261,6 @@
 - Γ¥î **5 hex colors**
 - Γ¥î **13 inline styles**
 - Γ¥î No `styles.ts` file
-
-**Required Actions:**
-1. Add the folder structure with `MachineAvailabilitySummary/index.tsx`, `styles.ts`, and a small `types.ts` for the stats model
-2. Move all inline styles on the cards, statistics, loading placeholder, and refresh icon into styled components (`SummaryGrid`, `SummaryCard`, `RefreshButton`)
-3. Replace the hard-coded hex colors (#1890ff, #52c41a, #fa8c16, #722ed1, #666) with semantic theme tokens managed in `styles.ts`
-4. Create styled wrappers for the loading state and percentage suffix so typography no longer embeds inline CSS
 
 **Required Actions:**
 1. Add the folder structure with `MachineAvailabilitySummary/index.tsx`, `styles.ts`, and a small `types.ts` for the stats model
@@ -390,19 +336,11 @@
 
 ## Summary Statistics
 
-<<<<<<< HEAD
 - **Completed:** 8 components (PR #163 + Dec 2025 CLI refactors)
 - **Remaining:** 12 components
 - **Total lines remaining:** ~6,100 lines
 - **Total hex colors:** ~68
 - **Total inline styles:** ~285
-=======
-- **Completed:** 7 components (PR #163 + Dec 2025 CLI refactors)
-- **Remaining:** 12 components
-- **Total lines remaining:** ~6,300 lines
-- **Total hex colors:** ~70
-- **Total inline styles:** ~300
->>>>>>> e7a4ac03
 
 ### By Category
 - **Components:** 10 files
